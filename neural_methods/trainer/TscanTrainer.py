--- conflicted
+++ resolved
@@ -36,17 +36,10 @@
             train_loss = []
             self.model.train()
             # Model Training
-<<<<<<< HEAD
             tbar=tqdm(data_loader["train"],ncols=80)
             
             for idx, batch in enumerate(tbar):
                 tbar.set_description("Epoch %s" % epoch)
-=======
-            tbar=tqdm(data_loader["train"])
-            tbar.set_description("Epoch %s" % epoch)
-            for idx, batch in enumerate(tbar):
-                
->>>>>>> 207fcd4f
                 data, labels = batch[0].to(
                     self.device), batch[1].to(self.device)
                 N, D, C, H, W = data.shape
@@ -60,11 +53,6 @@
                 loss.backward()
                 self.optimizer.step()
                 running_loss += loss.item()
-<<<<<<< HEAD
-                #print(loss.item())
-=======
-                print('train loss: ', loss.item())
->>>>>>> 207fcd4f
                 if idx % 100 == 99:  # print every 100 mini-batches
                     print(
                             f'[{epoch + 1}, {idx + 1:5d}] loss: {running_loss / 2000:.3f}')
@@ -72,11 +60,7 @@
                 train_loss.append(loss.item())
                 # self.twriter.add_scalar("train_loss", scalar_value=float(
                 #     loss.item()), global_step=round)
-<<<<<<< HEAD
                 tbar.set_postfix(loss=loss.item())
-            
-=======
->>>>>>> 207fcd4f
             # Model Validation
             valid_loss = self.validate(data_loader)
             # self.twriter.add_scalar(
@@ -98,16 +82,9 @@
         self.model.eval()
         valid_step = 0
         with torch.no_grad():
-<<<<<<< HEAD
             vbar=tqdm(data_loader["valid"],ncols=80)            
             for valid_idx, valid_batch in enumerate(vbar):
-                vbar.set_description("Validation")  
-                              
-=======
-            vbar=tqdm(data_loader["valid"])
-            for valid_idx, valid_batch in enumerate(vbar):
-                vbar.set_description("Validation")                
->>>>>>> 207fcd4f
+                vbar.set_description("Validation")                         
                 data_valid, labels_valid = valid_batch[0].to(
                     self.device), valid_batch[1].to(self.device)
                 N, D, C, H, W = data_valid.shape
