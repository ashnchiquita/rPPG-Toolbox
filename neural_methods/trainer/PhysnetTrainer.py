--- conflicted
+++ resolved
@@ -37,12 +37,7 @@
         self.epochs = config.TRAIN.EPOCHS
         self.model_dir = config.MODEL.MODEL_DIR
         self.model_file_name = config.TRAIN.MODEL_FILE_NAME
-<<<<<<< HEAD
-        print(self.device)
-=======
-        self.twriter = twriter
         logging.debug(self.device)
->>>>>>> 0f618f4f
 
     def train(self, data_loader):
         """ TODO:Docstring"""
@@ -71,34 +66,9 @@
                 train_loss.append(loss_ecg.item())
                 self.optimizer.step()
                 self.optimizer.zero_grad()
-<<<<<<< HEAD
-            train_loss = np.asarray(train_loss)
-            self.twriter.add_scalar("train_loss", scalar_value=float(
-                loss_ecg), global_step=round)
-            print(np.mean(train_loss))
-            valid_loss = self.valid(data_loader)
-            self.twriter.add_scalar("valid_loss", scalar_value=float(
-                valid_loss), global_step=round)
-            # saves the model according to the loss on valid sets.
-            if(valid_loss < min_valid_loss) or (valid_loss < 0):
-                min_valid_loss = valid_loss
-                print("update best model")
-                self.save_model()
-
-    def valid(self, data_loader):
-        """ Runs the model on valid sets."""
-        if data_loader["valid"] == None:
-            print("No data for valid")
-            return -1
-        print(" ====validing===")
-=======
                 train_loss = np.asarray(train_loss)
-                self.twriter.add_scalar("train_loss", scalar_value=float(
-                    loss_ecg), global_step=round)
                 logging.debug(np.mean(train_loss))
                 valid_loss = self.valid(data_loader)
-                self.twriter.add_scalar("valid_loss", scalar_value=float(
-                    valid_loss), global_step=round)
                 # saves the model according to the loss on valid sets.
                 if(valid_loss < min_valid_loss):
                     min_valid_loss = valid_loss
@@ -108,7 +78,6 @@
     def valid(self, data_loader):
         """ Runs the model on valid sets."""
         logging.debug(" ====validing===")
->>>>>>> 0f618f4f
         valid_loss = []
         self.model.eval()
         valid_step = 0
