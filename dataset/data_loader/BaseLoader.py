"""The Base Class for data-loading.

Provides a pytorch-style data-loader for end-to-end training pipelines.
Extend the class to support specific datasets.
Dataset already supported:UBFC,PURE and COHFACE
"""
import numpy as np
import os
import cv2
import glob
from torch.utils.data import Dataset


class BaseLoader(Dataset):
    """The base class for data loading based on pytorch Dataset.

    The dataloader supports both providing data for pytorch training and common data-preprocessing methods,
    including reading files, resizing each frame, chunking, and video-signal synchronization.
    """

    @staticmethod
    def add_data_loader_args(parser):
        """Adds arguments to parser for training process"""
        parser.add_argument(
            "--cached_path", default=None, type=str)
        parser.add_argument(
            "--preprocess", default=None, action='store_true')
        return parser

    def __init__(self, name, data_dirs, config_data):
        """Inits dataloader with lists of files.

        Args:
            name(str): name of the dataloader.
            config_data(CfgNode): data settings(ref:config.py).
        """
        self.name = name
        self.data_dirs = data_dirs
        self.cached_path = os.path.join(config_data.CACHED_PATH, name)
        self.inputs = list()
        self.labels = list()
        self.len = 0
        self.data_format = config_data.DATA_FORMAT
        if config_data.DO_PREPROCESS:
            self.preprocess_dataset(config_data.PREPROCESS)
        else:
            self.load()

    def preprocess_dataset(self, config_preprocess):
        """Parses and preprocesses all data.

        Args:
            config_preprocess(CfgNode): preprocessing settings(ref:config.py).

        """
        pass

    def __len__(self):
        """Returns the length of the dataset."""
        return len(self.inputs)

    def __getitem__(self, index):
        """Returns a clip of video(3,T,W,H) and it's corresponding signals(T)."""
        data = np.load(self.inputs[index])
        label = np.load(self.labels[index])
        if self.data_format == 'NDCHW':
            data = np.transpose(data, (0, 3, 1, 2))
        elif self.data_format == 'NCDHW':
            data = np.transpose(data, (3, 0, 1, 2))
        else:
            raise ValueError('Unsupported Data Format!')
        data = np.float32(data)
        label = np.float32(label)
        return data, label

    def preprocess(self, frames, bvps, config_preprocess, large_box=False):
        """Preprocesses a pair of data.

        Args:
            frames(np.array): Frames in a video.
            bvps(np.array): Bvp signal labels for a video.
            config_preprocess(CfgNode): preprocessing settings(ref:config.py).
            large_box(bool): Whether to use a large bounding box in face cropping, e.g. in moving situations.
        """
        frames = self.resize(
            frames,
            config_preprocess.W,
            config_preprocess.H,
<<<<<<< HEAD
            config_preprocess.CROP_FACE,
            large_box)
=======
            config_preprocess.LARGE_FACE_BOX,
            config_preprocess.FACE_DETECT,
            config_preprocess.CROP_FACE)
>>>>>>> 207fcd4f
        # data_type
        data = list()
        for data_type in config_preprocess.DATA_TYPE:
            f_c = frames.copy()
            if data_type == "Raw":
                data.append(f_c[:-1, :, :, :])
            elif data_type == "Normalized":
                data.append(BaseLoader.diff_normalize_data(f_c))
            elif data_type == "Standardized":
                data.append(BaseLoader.standardized_data(f_c)[:-1, :, :, :])
            else:
                raise ValueError("Unsupported data type!")
        data = np.concatenate(data, axis=3)

        if config_preprocess.LABEL_TYPE == "Raw":
            bvps = bvps[:-1]
        elif config_preprocess.LABEL_TYPE == "Normalized":
            bvps = BaseLoader.diff_normalize_label(bvps)
        elif config_preprocess.LABEL_TYPE == "Standardized":
            bvps = BaseLoader.standardized_data(bvps)[:-1]
        else:
            raise ValueError("Unsupported label type!")

        if config_preprocess.DO_CHUNK:
            frames_clips, bvps_clips = self.chunk(
                data, bvps, config_preprocess.CLIP_LENGTH)
        else:
            frames_clips = np.array([data])
            bvps_clips = np.array([bvps])

        return frames_clips, bvps_clips

    def facial_detection(self, frame, larger_box=False):
        """Conducts face detection on a single frame.
        Sets larger_box=True for larger bounding box, e.g. moving trials."""
        detector = cv2.CascadeClassifier(
            './dataset/haarcascade_frontalface_default.xml')
        face_zone = detector.detectMultiScale(frame)
        if (len(face_zone) < 1):
            print("ERROR:No Face Detected")
            result = [0, 0, frame.shape[0], frame.shape[1]]
        elif (len(face_zone) >= 2):
            result = np.argmax(face_zone, axis=0)
            result = face_zone[result[2]]
            print("WARN:More than one faces are detected(Only cropping the biggest one.)")
        else:
            result = face_zone[0]
        if larger_box:
            print("Larger Bounding Box")
            result[0] = max(0, result[0] - 0.25 * result[2])
            result[1] = max(0, result[1] - 0.25 * result[2])
            result[2] = 1.5 * result[2]
            result[3] = 1.5 * result[3]
        return result

    def resize(self, frames, w, h, larger_box, face_detection, crop_face):
        """Resizes each frame, crops the face area if flag is true."""
        if face_detection:
            face_region = BaseLoader.facial_detection(frames[0], larger_box)
        else:
            face_region = frames[0]
        resize_frames = np.zeros((frames.shape[0], h, w, 3))
        for i in range(0, frames.shape[0]):
            frame = frames[i]
            if crop_face:
                print('cropping face!!!')
                frame = frame[max(face_region[1],
                                  0):min(face_region[1] + face_region[3],
                                         frame.shape[0]),
                              max(face_region[0],
                                  0):min(face_region[0] + face_region[2],
                                         frame.shape[1])]
            resize_frames[i] = cv2.resize(
                frame, (w, h), interpolation=cv2.INTER_AREA)
        # resize_frames = np.float32(resize_frames) / 255
        # resize_frames[resize_frames > 1] = 1
        # resize_frames[resize_frames < (1 / 255)] = 1 / 255
        return resize_frames

    def chunk(self, frames, bvps, clip_length):
        """Chunks the data into clips."""
        # assert (frames.shape[0] == bvps.shape[0])
        clip_num = frames.shape[0] // clip_length
        frames_clips = [
            frames[i * clip_length:(i + 1) * clip_length] for i in range(clip_num)]
        bvps_clips = [
            bvps[i * clip_length:(i + 1) * clip_length] for i in range(clip_num)]
        return np.array(frames_clips), np.array(bvps_clips)

    def save(self, frames_clips, bvps_clips, filename):
        """Saves the preprocessing data."""
        if (not os.path.exists(self.cached_path)):
            os.makedirs(self.cached_path)
            print(self.cached_path)
        count = 0
        filename = os.path.split(filename)[-1]
        for i in range(len(bvps_clips)):
            assert (len(self.inputs) == len(self.labels))
            input_path_name = self.cached_path + os.sep + \
                "{0}_input{1}.npy".format(filename, str(count))
            label_path_name = self.cached_path + os.sep + \
                "{0}_label{1}.npy".format(filename, str(count))
            self.inputs.append(input_path_name)
            self.labels.append(label_path_name)
            np.save(input_path_name, frames_clips[i])
            np.save(label_path_name, bvps_clips[i])
            count += 1
        return count

    def load(self):
        """Loads the preprocessing data."""
        inputs = glob.glob(os.path.join(self.cached_path, "*input*.npy"))
        print(self.cached_path)
        labels = [input.replace("input", "label") for input in inputs]
        print(labels[0])
        assert (len(inputs) == len(labels))
        self.inputs = inputs
        self.labels = labels
        self.len = len(inputs)

    @staticmethod
    def diff_normalize_data(data):
        """Difference frames and normalization data"""
        n, h, w, c = data.shape
        normalized_len = n - 1
        normalized_data = np.zeros((normalized_len, h, w, c), dtype=np.float32)
        for j in range(normalized_len - 1):
            normalized_data[j, :, :, :] = (data[j + 1, :, :, :] - data[j, :, :, :]) / (
                data[j + 1, :, :, :] + data[j, :, :, :])
        normalized_data = normalized_data / np.std(normalized_data)
        normalized_data[np.isnan(normalized_data)] = 0
        return normalized_data

    @staticmethod
    def diff_normalize_label(label):
        """Difference frames and normalization labels"""
        diff_label = np.diff(label, axis=0)
        normalized_label = diff_label / np.std(diff_label)
        normalized_label[np.isnan(normalized_label)] = 0
        return normalized_label

    @staticmethod
    def standardized_data(data):
        """Difference frames and normalization data"""
        # data[data < 1] = 1
        data = data - np.mean(data)
        data = data / np.std(data)
        data[np.isnan(data)] = 0
        return data

    @staticmethod
    def standardized_label(label):
        standardized_label = label - np.mean(label)/np.std(label)
        standardized_label[np.nan(standardized_label)] = 0
        return standardized_label<|MERGE_RESOLUTION|>--- conflicted
+++ resolved
@@ -86,14 +86,9 @@
             frames,
             config_preprocess.W,
             config_preprocess.H,
-<<<<<<< HEAD
-            config_preprocess.CROP_FACE,
-            large_box)
-=======
             config_preprocess.LARGE_FACE_BOX,
             config_preprocess.FACE_DETECT,
             config_preprocess.CROP_FACE)
->>>>>>> 207fcd4f
         # data_type
         data = list()
         for data_type in config_preprocess.DATA_TYPE:
