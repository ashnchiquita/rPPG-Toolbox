
# Overview

xxx is a python toolbox aiming for rPPG signal extraction supporting bothe deep-learning
and signal processing methods. #TODO: Adds more description.

# Requirments

# Dataset
The toolbox supports three datasets, which are UBFC, PURE and COHFACE.

You should cite corresponding papers when using them.

* [UBFC](https://sites.google.com/view/ybenezeth/ubfcrppg)
    * S. Bobbia, R. Macwan, Y. Benezeth, A. Mansouri, J. Dubois, "Unsupervised skin tissue segmentation for remote photoplethysmography", Pattern Recognition Letters, 2017.
    * In order to use this dataset in a deep model, you should organize the files as follows:
    -----------------
         data/UBFC/
         |   |-- subject1/
         |       |-- vid.avi
         |       |-- ground_truth.txt
         |   |-- subject2/
         |       |-- vid.avi
         |       |-- ground_truth.txt
         |...
         |   |-- subjectn/
         |       |-- vid.avi
         |       |-- ground_truth.txt
    -----------------
* [COHFACE](https://www.idiap.ch/en/dataset/cohface)
    * Guillaume Heusch, André Anjos, Sébastien Marcel, “A reproducible study on remote heart rate measurement”, arXiv, 2016.
    * In order to use this dataset in a deep model, you should organize the files as follows:
    -----------------
         data/COHFACE/
         |   |-- 1/
         |      |-- 0/
         |          |-- data.avi
         |          |-- data.hdf5
         |      |...
         |      |-- 3/
         |          |-- data.avi
         |          |-- data.hdf5
         |...
         |   |-- n/
         |      |-- 0/
         |          |-- data.avi
         |          |-- data.hdf5
         |      |...
         |      |-- 3/
         |          |-- data.avi
         |          |-- data.hdf5
    -----------------
     
* [PURE](https://www.tu-ilmenau.de/universitaet/fakultaeten/fakultaet-informatik-und-automatisierung/profil/institute-und-fachgebiete/institut-fuer-technische-informatik-und-ingenieurinformatik/fachgebiet-neuroinformatik-und-kognitive-robotik/data-sets-code/pulse-rate-detection-dataset-pure)
    * Stricker, R., Müller, S., Gross, H.-M.Non-contact Video-based Pulse Rate Measurement on a Mobile Service Robot
in: Proc. 23st IEEE Int. Symposium on Robot and Human Interactive Communication (Ro-Man 2014), Edinburgh, Scotland, UK, pp. 1056 - 1062, IEEE 2014
    * In order to use this dataset in a deep model, you should organize the files as follows:
    
    -----------------
        data/PURE/
         |   |-- 01-01/
         |      |-- 01-01/
         |      |-- 01-01.json
         |   |-- 01-02/
         |      |-- 01-02/
         |      |-- 01-02.json
         |...
         |   |-- ii-jj/
         |      |-- ii-jj/
         |      |-- ii-jj.json
    -----------------
# Deep Model
# Configuration
TODO
# Run
## Deep Model Training

python main.py --config_file  *[path for the config file]* --data_path *[path for dataset]*  --preprocess

You need to keep the preprocess arg unless this is not the first time you run the same pipeline and want to skip data preprocessing.

Here are some exemples. The data should be organized as mentioned.

<<<<<<< HEAD
* Train **physnet** on **COHFACE** dataset using **cuda:0**
    * python main_neural_method.py --config_file configs/COHFACE_PHYSNET_BASIC.yaml --data_path [YOUR DATA PATH] --preprocess 
* Train **tscan** on **COHFACE** dataset using **cuda:0**
    * python main_neural_method.py --config_file configs/COHFACE_TSCAN_BASIC.yaml --data_path [YOUR DATA PATH] --preprocess 
* Train **physnet** on **PURE** dataset using **cuda:0**
    * python main_neural_method.py --config_file configs/PURE_PHYSNET_BASIC.yaml --data_path [YOUR DATA PATH] --preprocess 
* Train **tscan** on **PURE** dataset using **cuda:0**
    * python main_neural_method.py --config_file configs/PURE_TSCAN_BASIC.yaml --data_path [YOUR DATA PATH] --preprocess 

## Evaluation
=======
* Train **physnet** on **COHFACE** dataset using **cuda:1**
    * python main_neural_methods.py --config_file configs/COHFACE_PHYSNET_BASIC.yaml --data_path /mnt/COHFACE/RawData --preprocess
    * python main_neural_method.py --data_path=/mnt/data0/UBFC/UBFC --config_file configs/UBFC_PHYSNET_BASIC.yaml --preprocess
>>>>>>> 01102d1f

* Test **physnet** on **COHFACE** dataset using **cuda:0**
    * python evaluation_neural_method.py --config_file configs/COHFACE_PHYSNET_EVALUATION.yaml --data_path [YOUR DATA PATH] --preprocess 
* Test **tscan** on **COHFACE** dataset using **cuda:0**
    * python evaluation_neural_method.py --config_file configs/COHFACE_TSCAN_EVALUATION.yaml --data_path [YOUR DATA PATH] --preprocess 
* Test **physnet** on **PURE** dataset using **cuda:0**
    * python evaluation_neural_methods.py --config_file configs/PURE_PHYSNET_EVALUATION.yaml --data_path [YOUR DATA PATH] --preprocess 
* Test **tscan** on **PURE** dataset using **cuda:0**
    * python evaluation_neural_methods.py --config_file configs/PURE_TSCAN_EVALUATION.yaml --data_path [YOUR DATA PATH] --preprocess 


## Tensorboard
command: tensorboard --logdir=runs/

<|MERGE_RESOLUTION|>--- conflicted
+++ resolved
@@ -81,22 +81,7 @@
 
 Here are some exemples. The data should be organized as mentioned.
 
-<<<<<<< HEAD
-* Train **physnet** on **COHFACE** dataset using **cuda:0**
-    * python main_neural_method.py --config_file configs/COHFACE_PHYSNET_BASIC.yaml --data_path [YOUR DATA PATH] --preprocess 
-* Train **tscan** on **COHFACE** dataset using **cuda:0**
-    * python main_neural_method.py --config_file configs/COHFACE_TSCAN_BASIC.yaml --data_path [YOUR DATA PATH] --preprocess 
-* Train **physnet** on **PURE** dataset using **cuda:0**
-    * python main_neural_method.py --config_file configs/PURE_PHYSNET_BASIC.yaml --data_path [YOUR DATA PATH] --preprocess 
-* Train **tscan** on **PURE** dataset using **cuda:0**
-    * python main_neural_method.py --config_file configs/PURE_TSCAN_BASIC.yaml --data_path [YOUR DATA PATH] --preprocess 
-
 ## Evaluation
-=======
-* Train **physnet** on **COHFACE** dataset using **cuda:1**
-    * python main_neural_methods.py --config_file configs/COHFACE_PHYSNET_BASIC.yaml --data_path /mnt/COHFACE/RawData --preprocess
-    * python main_neural_method.py --data_path=/mnt/data0/UBFC/UBFC --config_file configs/UBFC_PHYSNET_BASIC.yaml --preprocess
->>>>>>> 01102d1f
 
 * Test **physnet** on **COHFACE** dataset using **cuda:0**
     * python evaluation_neural_method.py --config_file configs/COHFACE_PHYSNET_EVALUATION.yaml --data_path [YOUR DATA PATH] --preprocess 
@@ -107,7 +92,6 @@
 * Test **tscan** on **PURE** dataset using **cuda:0**
     * python evaluation_neural_methods.py --config_file configs/PURE_TSCAN_EVALUATION.yaml --data_path [YOUR DATA PATH] --preprocess 
 
-
 ## Tensorboard
 command: tensorboard --logdir=runs/
 
